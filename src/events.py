<<<<<<< HEAD
from uuid import uuid4


class AcquisitionEvent:

    def __init__(self, experiment, x_um=0.0, y_um=0.0, z_um=0.0, use_pfs=False, pfs=0.0,
                 scheduled_time=0, exposure_time_ms=10, needs_slm=False,
                 super_axes=None, sub_axes=None, config_groups=None, devices=None,
                 save_output=True,
                 do_segmentation=False, segmentation_method=None, save_segmentation=False,
                 updates_pattern=False, pattern_method=None, save_pattern=False):

        self.id = uuid4()

        # experiment (determines h5 filename)
        self.experiment_name = experiment

        # position
        self.x_um = x_um
        self.y_um = y_um
        self.z_um = z_um

        # pfs
        self.use_pfs = use_pfs
        self.pfs = pfs

        self.scheduled_time = scheduled_time
        self.complete = False
        self.completed_time = None

        # acquisition details
        self.exposure_time_ms = exposure_time_ms
        self.needs_slm = needs_slm

        # axis-name, axis-value pairs
        # super-axes (determines folder structure containing experiment)
        self.super_axes = super_axes

        # sub-axes (determines folder within hdf5_file)
        self.sub_axes = sub_axes

        # config group config-preset pairs
        self.config_groups = config_groups

        # device-name, parameter, value triplets
        self.devices = devices

        # what to do with the output
        self.save_output = save_output

        self.segment = do_segmentation
        self.seg_method = segmentation_method
        self.save_seg = save_segmentation

        self.updates_pattern = updates_pattern
        self.pattern_method = pattern_method
        self.save_pattern = save_pattern

    def get_rel_path(self, leading=3) -> (str, str):
        fstring = ""

        if self.super_axes is not None:
            for ax, val in self.super_axes:

                if val is int:
                    val = str(val).zfill(leading)

                fstring += f"{val}/"

        fstring += f"{self.experiment_name}.hdf5"

        dset = ""

        if self.super_axes is not None:
            for ax, val in self.sub_axes:

                if val is int:
                    val = str(val).zfill(leading)

                dset += f"{val}/"

            dset.rstrip("/")

        else:
            dset = "UNNAMED_DATA"

        return fstring, dset

=======
import numpy as np

class AcquisitionEvent:

    def __init__(self):


class Position:

    def __init__(self, x=None, y=None, z=None, pfs=None, label=None):

        self.label=label
        self.x = x
        self.y = y
        self.z = z
        self.pfs = pfs


    def get_xy(self):
        if not ((self.x is None) or (self.y is None)):
            return [self.x, self.y]

        return None

    def get_z(self):
        return self.z

    def get_pfs(self):
        return self.get_pfs



# class PositionGrid:
#     """
#     Contains a single grid of xy(z) positions
#     """
#
#     def __init__(self, label):
#         self.label = label
#
#     def add_positions(self, positions):
>>>>>>> be890a1b
<|MERGE_RESOLUTION|>--- conflicted
+++ resolved
@@ -1,4 +1,3 @@
-<<<<<<< HEAD
 from uuid import uuid4
 
 
@@ -87,13 +86,6 @@
 
         return fstring, dset
 
-=======
-import numpy as np
-
-class AcquisitionEvent:
-
-    def __init__(self):
-
 
 class Position:
 
@@ -128,5 +120,4 @@
 #     def __init__(self, label):
 #         self.label = label
 #
-#     def add_positions(self, positions):
->>>>>>> be890a1b
+#     def add_positions(self, positions):